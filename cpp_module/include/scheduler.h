#include <utility>
#include <vector>
#include <set>
#include <tuple>
#include <queue>
#include <limits>
#include <ctime>
#include <stdexcept>  // Include for std::out_of_range
#include "solution.h"
#include "tie_manager.h"

namespace cpp_module {


    const long ITERATION_TO_PRINT = 3; // Has effect only if printsEvaluationFunction is defined

    struct Departure {
        double time;
        long arc_id;
        long trip_id;
        long position;
        enum {
            TRAVEL, ACTIVATION
        } event_type;
        long reinsertion_number;
    };

    struct CompareDepartures {
        bool operator()(Departure const &e1, Departure const &e2) {
            if (e1.time > e2.time) {
                return e1.time > e2.time;
            } else if (e1.time == e2.time) {
                return e1.arc_id > e2.arc_id;
            }
            return false;
        }
    };

    enum VehicleShouldBeMarked {
        YES, NO, MAYBE
    };
    enum CounterName {
        WORSE_SOLUTIONS, SLACK_NOT_ENOUGH, SOLUTION_WITH_TIES, EXPLORED_SOLUTIONS, ITERATION
    };

    using MinQueueDepartures = std::priority_queue<Departure, std::vector<Departure>, CompareDepartures>;


    auto sort_conflicts(std::vector<Conflict> &conflicts_in_schedule) -> void;

    class SchedulerFields : public TieManager {
    public:
        using MinQueueDepartures = std::priority_queue<Departure, std::vector<Departure>, CompareDepartures>;
        enum TripStatus {
            INACTIVE, STAGING, ACTIVE
        };
        enum InstructionConflictingSet {
            CONTINUE, EVALUATE, BREAK
        };


    private:
        MinQueueDepartures pq_departures;
        std::vector<MinQueueDepartures> arrivals_on_arcs;
        std::vector<long> last_processed_position;
        std::vector<long> number_of_reinsertions;
        std::vector<TripID> trips_to_mark;
        double best_total_delay;
        VehicleSchedule original_schedule;
        VehicleSchedule schedule_to_restore;
        MinQueueDepartures pq_to_restore;
        bool lazy_update_pq{};
        bool tie_found{};
        bool trip_is_late{};
        std::vector<TripStatus> trip_status_list;
        long iteration = 0;
        long worse_solutions = 0;
        long slack_not_enough = 0;
        long solution_with_ties = 0;
        long explored_solutions = 0;
        bool slack_is_enough = true;
    protected:


    public:
        explicit SchedulerFields(Instance &arg_instance) : TieManager(arg_instance) {
            best_total_delay = std::numeric_limits<double>::max();
            trip_status_list = std::vector<TripStatus>(instance.get_number_of_trips(), INACTIVE);
            last_processed_position = std::vector<long>(instance.get_number_of_trips(), -1);
        }

        void increase_counter(CounterName counter_name) {
            switch (counter_name) {
                case EXPLORED_SOLUTIONS:
                    explored_solutions++;
                case SLACK_NOT_ENOUGH:
                    slack_not_enough++;
                case SOLUTION_WITH_TIES:
                    solution_with_ties++;
                case WORSE_SOLUTIONS:
                    worse_solutions++;
                case ITERATION:
                    iteration++;
            }
        }

        [[nodiscard]] double get_trip_remaining_time_slack(TripID trip_id, Time start_time) const {
            return instance.get_trip_arc_latest_departure_time(trip_id, 0) - start_time;
        }

        [[nodiscard]] double get_trip_staggering_applied(TripID trip_id, Time start_time) const {
            return start_time - instance.get_trip_release_time(trip_id);
        }


        [[nodiscard]] bool get_slack_is_enough_flag() const {
            return slack_is_enough;
        }

        void set_slack_is_enough_flag(bool arg_flag) {
            slack_is_enough = arg_flag;
        }

        [[nodiscard]] long get_iteration() const {
            return iteration;
        }

        [[nodiscard]] double get_best_total_delay() const {
            return best_total_delay;
        }

        void set_best_total_delay(double arg_delay) {
            best_total_delay = arg_delay;
        }


    protected:


        [[nodiscard]]   MinQueueDepartures &get_arrivals_on_arc(ArcID arc_id) {
            return arrivals_on_arcs[arc_id];
        }


        void insert_departure_in_arc_arrivals(ArcID arc_id, Departure &arg_departure) {
            arrivals_on_arcs[arc_id].push(arg_departure);
        }

        void set_original_schedule(const VehicleSchedule &schedule) {
            original_schedule = schedule;
        }

        void initialize_status_vehicles() {
            trip_status_list = std::vector<TripStatus>(instance.get_number_of_trips(), INACTIVE);
            number_of_reinsertions = std::vector<long>(instance.get_number_of_trips(), 0);
            last_processed_position = std::vector<long>(instance.get_number_of_trips(), -1);
        }

        [[nodiscard]]Time get_original_trip_departure_at_position(TripID trip_id, Position position) {
            return original_schedule[trip_id][position];
        }


        [[nodiscard]]Time get_last_original_trip_departure(TripID trip_id) {
            return original_schedule[trip_id].back();
        }

        void insert_trip_to_mark(TripID trip_id) {
            trips_to_mark.push_back(trip_id);
        }

        std::vector<TripID> get_trips_to_mark() {
            return trips_to_mark;
        }


        void insert_departure_in_pq(const Departure &arg_departure) {
            pq_departures.push(arg_departure);
        }

        Departure get_and_pop_departure_from_pq() {
            auto arg_departure = pq_departures.top();
            pq_departures.pop();
            return arg_departure;
        }


        [[nodiscard]] bool get_tie_found_flag() const {
            return tie_found;
        }

        [[nodiscard]] bool get_trip_is_late_flag() const {
            return trip_is_late;
        }

        void set_tie_found_flag(bool arg_flag) {
            tie_found = arg_flag;
        }

        void set_trip_is_late_flag(bool arg_flag) {
            trip_is_late = arg_flag;
        }

        void clear_vehicles_to_mark() {
            trips_to_mark.clear();
        }

        bool is_pq_empty() {
            return pq_departures.empty();
        }

        void clear_departures_pq() {
            pq_departures = MinQueueDepartures();
        }

        void clear_arrivals_on_arcs() {
            arrivals_on_arcs = std::vector<MinQueueDepartures>(instance.get_number_of_arcs());
        }

        void set_lazy_update_pq_flag(bool arg_flag) {
            lazy_update_pq = arg_flag;
        }


        [[nodiscard]]bool get_lazy_update_pq_flag() const {
            return lazy_update_pq;
        }

        void set_trip_status(TripID trip_id, TripStatus arg_trip_status) {
            trip_status_list[trip_id] = arg_trip_status;
        }

        [[nodiscard]] Position get_trip_last_processed_position(TripID trip_id) {
            return last_processed_position[trip_id];
        }

        [[nodiscard]] long get_trip_reinsertions(TripID trip_id) {
            return number_of_reinsertions[trip_id];
        }

        void increase_trip_reinsertions(TripID trip_id) {
            number_of_reinsertions[trip_id]++;
        }


        void set_trip_last_processed_position(TripID trip_id, Position position) {
            last_processed_position[trip_id] = position;
        }


        [[nodiscard]] TripStatus get_trip_status(TripID trip_id) {
            return trip_status_list[trip_id];
        }


    };

    class Scheduler : public SchedulerFields {

    public:
        explicit Scheduler(Instance &arg_instance) : SchedulerFields(arg_instance) {}


        auto update_existing_congested_schedule(Solution &complete_solution,
                                                const Conflict &conflict) -> void;

        auto update_total_value_solution(Solution &complete_solution) -> void;

        void initialize_scheduler_for_update_solution(const VehicleSchedule &congested_schedule);


        [[nodiscard]] static bool
        check_conflict_with_other_vehicle(long other_vehicle, double other_departure, double other_arrival,
                                          const Departure &departure);


        void reinsert_other_in_queue(Solution &solution,
                                     long other_trip_id,
                                     long other_position,
                                     double other_departure,
                                     long arc);

        void assert_event_pushed_to_queue_is_correct();


        void update_vehicles_on_arc_of_conflicting_set(Solution &solution, double &vehicles_on_arc,
                                                       const Departure &departure);


        void assert_no_vehicles_departing_before_are_marked(long other_vehicle,
                                                            const VehicleSchedule &congested_schedule);

        void assert_other_is_not_active(long other_vehicle);


        static bool check_conditions_to_mark(bool switch_current_with_other_order, bool vehicles_never_overlapped,
                                             bool current_always_first, bool other_always_overlaps);

        void print_update_greatest_time_analyzed() const;

        void print_departure_pushed_to_queue() const;

        bool check_if_tie_in_set(const VehicleSchedule &congested_schedule, const Departure &departure);

        void assert_departure_is_feasible(const VehicleSchedule &congested_schedule);

        void assert_lazy_update_is_necessary(double other_departure) const;

        void assert_no_vehicles_are_late(Solution &complete_solution);

        void assert_vehicles_on_arc_is_correct(double vehicles_on_arc, const VehicleSchedule &congested_schedule);

        void reset_other_schedule_to_reinsertion_time(Solution &solution, long other_vehicle,
                                                      long other_position);

        void assert_analyzing_smallest_departure(VehicleSchedule &congested_schedule);

        void assert_other_starts_after_if_has_to_be_processed_on_this_arc_next(long other_vehicle, long other_position,
                                                                               double other_departure);

//        void assert_combination_status_and_departure_type_is_possible();

        void print_reinsertion_vehicle(const long &arc, const long &vehicle, const double &departure_time) const;

        void print_departure() const;

        void print_lazy_update_priority_queue() const;

        void print_iteration_number() const;

        void print_travel_departure_to_skip();

        [[nodiscard]] bool
        check_if_vehicle_is_late(double current_vehicle_new_arrival, const Departure &departure) const;

        [[nodiscard]] InstructionConflictingSet
        check_if_trips_within_conflicting_set_can_conflict(long other_trip_id, long other_position,
                                                           const Departure &departure) const;

        void print_delay_computed(double delay) const;

        void initialize_scheduler(const std::vector<double> &release_times);

        Departure get_next_departure(Solution &complete_solution);

        void
        add_initial_departure_to_priority_queue(double release_time_vehicle, TripID vehicle);

        bool check_if_activation_departure_should_be_skipped(const Departure &departure);

        bool check_if_travel_departure_should_be_skipped(const Departure &departure);

        bool check_if_departure_should_be_skipped(const Departure &departure);

        void activate_staging_vehicle(Departure &departure);

        [[nodiscard]] static bool
        check_if_other_overlaps_now_with_current(long other_vehicle, double other_original_departure,
                                                 double current_vehicle_new_arrival,
                                                 const Departure &departure);

        [[nodiscard]]static bool
        check_if_other_overlapped_with_current(long other_vehicle, double other_original_departure,
                                               double current_original_departure,
                                               double current_original_arrival,
                                               const Departure &departure);

        [[nodiscard]]static bool
        check_if_current_overlapped_with_other(long other_vehicle, double other_original_departure,
                                               double current_original_departure,
                                               double other_original_arrival,
                                               const Departure &departure);

        [[nodiscard]]static bool
        check_if_other_is_first_in_current_schedule(long other_vehicle, double other_original_departure,
                                                    const Departure &departure);

        [[nodiscard]]static bool
        check_if_other_is_first_in_original_schedule(long other_vehicle, double other_original_departure,
                                                     double current_original_departure,
                                                     const Departure &departure);

        void process_conflicting_set(Solution &complete_solution, double &delay, double &current_vehicle_new_arrival,
                                     double &vehicles_on_arc, const Departure &departure);


        void move_vehicle_forward_in_the_queue(double current_vehicle_new_arrival, Departure &departure);


        void process_vehicle(Solution &complete_solution, Departure &departure);

        void initialize_priority_queue(const Conflict &conflict, Solution &solution);

        void
        update_vehicle_schedule(Solution &solution, double current_new_arrival, const Departure &departure) const;

        void mark_vehicle(long other_vehicle, double other_departure, long other_position,
                          const Departure &departure);

        bool
        check_if_should_mark_given_current_arrival_time(TripID other_trip_id,
                                                        double current_vehicle_new_arrival,
                                                        const Departure &departure);

        VehicleShouldBeMarked check_if_other_should_be_marked(long other_vehicle, long other_position,
                                                              bool current_conflicts_with_other,
                                                              const Departure &departure);

        void
        decide_on_vehicles_maybe_to_mark(const VehicleSchedule &congested_schedule, double current_new_arrival,
                                         const Departure &departure);

        [[nodiscard]] bool check_if_solution_is_admissible(double total_delay, const Departure &departure) const;

        void set_next_departure_and_push_to_queue(double delay, Departure &departure);

        [[nodiscard]] bool
        check_if_other_starts_before_current(TripID other_trip_id, const VehicleSchedule &congestedSchedule,
                                             const Departure &departure) const;


        Solution construct_solution(const std::vector<Time> &arg_start_times);

        void solve_arc_ties(ArcID arc_id, Solution &complete_solution);

        void solve_tie(Solution &complete_solution, const Tie &tie);

<<<<<<< HEAD
        void solve_solution_ties(Solution &complete_solution);
=======
        Solution construct_solution(std::vector<Time> &arg_start_times);

        Solution construct_solution_and_solve_ties(const std::vector<double> &start_times);

        Solution construct_solution(const std::vector<Time> &arg_start_times);
    };
>>>>>>> f0e6d814


        Solution construct_solution_and_solve_ties(const std::vector<double> &start_times);
    };

    auto get_index(const std::vector<long> &v, long k) -> long;

    auto compute_delay_on_arc(const double &vehicles_on_arc, const Instance &instance, long arc) -> double;

    auto _assert_solution_is_correct(Solution &new_solution, Scheduler &scheduler) -> void;

    auto compute_vehicles_on_arc(MinQueueDepartures &arrivals_on_arc, const double &departure_time) -> double;


}<|MERGE_RESOLUTION|>--- conflicted
+++ resolved
@@ -425,19 +425,15 @@
 
         void solve_tie(Solution &complete_solution, const Tie &tie);
 
-<<<<<<< HEAD
         void solve_solution_ties(Solution &complete_solution);
-=======
-        Solution construct_solution(std::vector<Time> &arg_start_times);
+
 
         Solution construct_solution_and_solve_ties(const std::vector<double> &start_times);
 
-        Solution construct_solution(const std::vector<Time> &arg_start_times);
-    };
->>>>>>> f0e6d814
-
-
-        Solution construct_solution_and_solve_ties(const std::vector<double> &start_times);
+
+        bool enough_slack_to_solve_tie(TripID trip_id, const Solution &solution);
+
+        bool check_if_tie_in_set(const Solution &solution, const Departure &departure);
     };
 
     auto get_index(const std::vector<long> &v, long k) -> long;
