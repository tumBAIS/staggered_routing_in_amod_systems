--- conflicted
+++ resolved
@@ -17,8 +17,10 @@
     }
 
 // Check if a vehicle has enough slack to solve a tie
-    auto TieManager::check_slack_to_solve_tie(double slack_vehicle) -> bool {
-        return slack_vehicle > CONSTR_TOLERANCE;
+    auto Scheduler::enough_slack_to_solve_tie(TripID trip_id, const Solution &solution) -> bool {
+        auto trip_start_time = solution.get_trip_start_time(trip_id);
+        auto slack_trip = get_trip_remaining_time_slack(trip_id, trip_start_time);
+        return slack_trip > CONSTR_TOLERANCE;
     }
 
 // Create a snapshot of the current solution as the correct state
@@ -34,67 +36,25 @@
     }
 
 // Check if there is a tie between two vehicles
-    auto TieManager::check_if_vehicles_have_tie(const VehicleSchedule &congested_schedule, const Tie &tie) -> bool {
-        bool depart_at_same_time = std::abs(
-                congested_schedule[tie.vehicle_one][tie.position_one] -
-                congested_schedule[tie.vehicle_two][tie.position_two]) < CONSTR_TOLERANCE - TOLERANCE;
+    auto TieManager::check_tie(const Solution &solution, const Tie &tie) -> bool {
+        bool depart_at_same_time =
+                std::abs(solution.get_trip_arc_departure(tie.vehicle_one, tie.position_one)
+                         - solution.get_trip_arc_departure(tie.vehicle_two, tie.position_two)) <
+                CONSTR_TOLERANCE - TOLERANCE;
 
-        bool vehicle_one_arrives_at_departure = std::abs(
-                congested_schedule[tie.vehicle_two][tie.position_two] -
-                congested_schedule[tie.vehicle_one][tie.position_one + 1]) < CONSTR_TOLERANCE - TOLERANCE;
+        bool vehicle_one_arrives_at_departure =
+                std::abs(solution.get_trip_arc_departure(tie.vehicle_two, tie.position_two) -
+                         solution.get_trip_arc_departure(tie.vehicle_one, tie.position_one + 1)) <
+                CONSTR_TOLERANCE - TOLERANCE;
 
-        bool vehicle_two_arrives_at_departure = std::abs(
-                congested_schedule[tie.vehicle_one][tie.position_one] -
-                congested_schedule[tie.vehicle_two][tie.position_two + 1]) < CONSTR_TOLERANCE - TOLERANCE;
+        bool vehicle_two_arrives_at_departure =
+                std::abs(solution.get_trip_arc_departure(tie.vehicle_one, tie.position_one)
+                         - solution.get_trip_arc_departure(tie.vehicle_two, tie.position_two + 1)) <
+                CONSTR_TOLERANCE - TOLERANCE;
 
         return depart_at_same_time || vehicle_one_arrives_at_departure || vehicle_two_arrives_at_departure;
     }
 
-<<<<<<< HEAD
-=======
-// Resolve a tie by staggering a vehicle
-    void solve_tie(Solution &complete_solution, const Tie &tie, Scheduler &scheduler) {
-        // Check if the tie exists
-        bool has_tie = check_if_vehicles_have_tie(complete_solution.get_schedule(), tie);
-
-        // Check the initial slack condition
-        auto vehicle_one_start_time = complete_solution.get_trip_start_time(tie.vehicle_one);
-        bool slack_is_enough = check_slack_to_solve_tie(
-                scheduler.get_trip_remaining_time_slack(tie.vehicle_one, vehicle_one_start_time)
-        );
-
-        // Continue solving the tie as long as conditions hold
-        while (has_tie && slack_is_enough) {
-            // Save the current state in case we need to reset
-            CorrectSolution correct_solution = set_correct_solution(complete_solution);
-
-            // Stagger the trip slightly to resolve the tie
-            complete_solution.increase_trip_start_time(tie.vehicle_one, CONSTR_TOLERANCE);
-
-            // Reconstruct the schedule with the updated solution
-            complete_solution = scheduler.construct_solution(complete_solution.get_start_times());
-
-
-            // Check if the new solution is valid
-            if (!complete_solution.get_feasible_and_improving_flag()) {
-                // Restore the previous solution
-                reset_solution(complete_solution, tie.vehicle_one, correct_solution);
-                return;
-            }
-
-            // Print a message indicating the tie has been solved
-            print_tie_solved(tie);
-
-            // Update tie and slack conditions for the next iteration
-            has_tie = check_if_vehicles_have_tie(complete_solution.get_schedule(), tie);
-            vehicle_one_start_time = complete_solution.get_trip_start_time(tie.vehicle_one);
-            slack_is_enough = check_slack_to_solve_tie(
-                    scheduler.get_trip_remaining_time_slack(tie.vehicle_one, vehicle_one_start_time)
-            );
-        }
-    }
-
->>>>>>> f0e6d814
 
 // Check if there are any ties on a given arc
     auto TieManager::check_arc_ties(ArcID arc_id, Solution &complete_solution) -> bool {
@@ -105,7 +65,7 @@
                 if (vehicle_one < vehicle_two) {
                     long position_two = get_index(instance.get_trip_route(vehicle_two), arc_id);
                     Tie tie = {vehicle_one, vehicle_two, position_one, position_two, arc_id};
-                    if (check_if_vehicles_have_tie(complete_solution.get_schedule(), tie)) {
+                    if (check_tie(complete_solution, tie)) {
                         return true;
                     }
                 }
@@ -116,13 +76,21 @@
 
 // Solve all ties on a specific arc
     auto Scheduler::solve_arc_ties(ArcID arc_id, Solution &complete_solution) -> void {
-        for (auto vehicle_one: instance.get_conflicting_set(arc_id)) {
+        const auto &conflicting_set = instance.get_conflicting_set(arc_id);
+
+        for (auto vehicle_one: conflicting_set) {
             long position_one = get_index(instance.get_trip_route(vehicle_one), arc_id);
 
-            for (auto vehicle_two: instance.get_conflicting_set(arc_id)) {
-                if (vehicle_one != vehicle_two) {
-                    long position_two = get_index(instance.get_trip_route(vehicle_two), arc_id);
-                    Tie tie = {vehicle_one, vehicle_two, position_one, position_two, arc_id};
+            for (auto vehicle_two: conflicting_set) {
+                if (vehicle_one == vehicle_two) continue;  // Skip identical vehicles
+
+                long position_two = get_index(instance.get_trip_route(vehicle_two), arc_id);
+
+                Tie tie = {vehicle_one, vehicle_two, position_one, position_two, arc_id};
+
+                // Resolve ties as long as conditions hold
+                while (check_tie(complete_solution, tie) &&
+                       enough_slack_to_solve_tie(vehicle_one, complete_solution)) {
                     solve_tie(complete_solution, tie);
                 }
             }
@@ -131,7 +99,7 @@
 
 
 // Check if the solution has any ties
-    auto TieManager::check_if_solution_has_ties(Solution &complete_solution) -> void {
+    auto TieManager::check_if_solution_has_ties(Solution &complete_solution) -> bool {
         for (long arc_id = 1; arc_id < instance.get_number_of_arcs(); ++arc_id) {
             if (instance.get_conflicting_set(arc_id).empty()) {
                 continue;
@@ -139,10 +107,11 @@
 
             if (check_arc_ties(arc_id, complete_solution)) {
                 complete_solution.set_ties_flag(true);
-                return;
+                return true;
             }
         }
         complete_solution.set_ties_flag(false);
+        return false;
     }
 
 // Solve all ties in the solution
@@ -153,51 +122,33 @@
             if (instance.get_conflicting_set(arc_id).empty()) {
                 continue;
             }
-
             solve_arc_ties(arc_id, complete_solution);
         }
     }
 
     // Resolve a tie by staggering a vehicle
     void Scheduler::solve_tie(Solution &complete_solution, const Tie &tie) {
-        // Check if the tie exists
-        bool has_tie = check_if_vehicles_have_tie(complete_solution.get_schedule(), tie);
 
-        // Check the initial slack condition
-        auto vehicle_one_start_time = complete_solution.get_trip_start_time(tie.vehicle_one);
-        bool slack_is_enough = check_slack_to_solve_tie(
-                get_trip_remaining_time_slack(tie.vehicle_one, vehicle_one_start_time)
-        );
+        // Save the current state in case we need to reset
+        CorrectSolution correct_solution = set_correct_solution(complete_solution);
 
-        // Continue solving the tie as long as conditions hold
-        while (has_tie && slack_is_enough) {
-            // Save the current state in case we need to reset
-            CorrectSolution correct_solution = set_correct_solution(complete_solution);
+        // Stagger the trip slightly to resolve the tie
+        complete_solution.increase_trip_start_time(tie.vehicle_one, CONSTR_TOLERANCE);
 
-            // Stagger the trip slightly to resolve the tie
-            complete_solution.increase_trip_start_time(tie.vehicle_one, CONSTR_TOLERANCE);
-
-            // Reconstruct the schedule with the updated solution
-            complete_solution = construct_solution(complete_solution.get_start_times());
+        // Reconstruct the schedule with the updated solution
+        //TODO: use update solution here
+        complete_solution = construct_solution(complete_solution.get_start_times());
 
 
-            // Check if the new solution is valid
-            if (!complete_solution.is_feasible_and_improving()) {
-                // Restore the previous solution
-                reset_solution(complete_solution, tie.vehicle_one, correct_solution);
-                return;
-            }
+        // Check if the new solution is valid
+        if (!complete_solution.is_feasible_and_improving()) {
+            // Restore the previous solution
+            reset_solution(complete_solution, tie.vehicle_one, correct_solution);
+            return;
+        }
 
-            // Print a message indicating the tie has been solved
-            print_tie_solved(tie);
-
-            // Update tie and slack conditions for the next iteration
-            has_tie = check_if_vehicles_have_tie(complete_solution.get_schedule(), tie);
-            vehicle_one_start_time = complete_solution.get_trip_start_time(tie.vehicle_one);
-            slack_is_enough = check_slack_to_solve_tie(
-                    get_trip_remaining_time_slack(tie.vehicle_one, vehicle_one_start_time)
-            );
-        }
+        // Print a message indicating the tie has been solved
+        print_tie_solved(tie);
     }
 
 
